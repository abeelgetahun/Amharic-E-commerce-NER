--- conflicted
+++ resolved
@@ -8,18 +8,12 @@
 *.so
 
 .env
-
-<<<<<<< HEAD
-#telegram session
-*.session
-
-=======
+ 
 
 #telegram session
 *.session
 
-
->>>>>>> 000faa21
+ 
 # Distribution / packaging
 .Python
 env/
